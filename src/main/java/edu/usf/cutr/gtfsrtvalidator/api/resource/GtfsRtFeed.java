/*
 * Copyright (C) 2011 Nipuna Gunathilake.
 * All rights reserved.
 *
 * Licensed under the Apache License, Version 2.0 (the "License");
 * you may not use this file except in compliance with the License.
 * You may obtain a copy of the License at
 *
 *      http://www.apache.org/licenses/LICENSE-2.0
 *
 * Unless required by applicable law or agreed to in writing, software
 * distributed under the License is distributed on an "AS IS" BASIS,
 * WITHOUT WARRANTIES OR CONDITIONS OF ANY KIND, either express or implied.
 * See the License for the specific language governing permissions and
 * limitations under the License.
 */

package edu.usf.cutr.gtfsrtvalidator.api.resource;

import com.google.transit.realtime.GtfsRealtime;
import edu.usf.cutr.gtfsrtvalidator.api.model.*;
import edu.usf.cutr.gtfsrtvalidator.api.model.combined.CombinedIterationMessageModel;
import edu.usf.cutr.gtfsrtvalidator.api.model.combined.CombinedMessageOccurrenceModel;
import edu.usf.cutr.gtfsrtvalidator.background.BackgroundTask;
import edu.usf.cutr.gtfsrtvalidator.db.GTFSDB;
import edu.usf.cutr.gtfsrtvalidator.helper.TimeStampHelper;
import org.hibernate.Session;
<<<<<<< HEAD
import org.onebusaway.gtfs.impl.GtfsDaoImpl;
=======
import org.slf4j.LoggerFactory;
>>>>>>> 22a6b9bb

import javax.ws.rs.*;
import javax.ws.rs.core.GenericEntity;
import javax.ws.rs.core.MediaType;
import javax.ws.rs.core.Response;
import java.io.IOException;
import java.net.HttpURLConnection;
import java.net.URI;
import java.net.URISyntaxException;
import java.net.URL;
import java.sql.PreparedStatement;
import java.text.DateFormat;
import java.text.ParseException;
import java.text.SimpleDateFormat;
import java.util.*;
import java.util.concurrent.Executors;
import java.util.concurrent.ScheduledExecutorService;
import java.util.concurrent.TimeUnit;

@Path("/gtfs-rt-feed")
public class GtfsRtFeed {

    private static final org.slf4j.Logger _log = LoggerFactory.getLogger(GtfsRtFeed.class);

    private static final int INVALID_FEED = 0;
    private static final int VALID_FEED = 1;
    PreparedStatement stmt;
    public static String agencyTimezone;

    public Response generateError(String errorMessage) {
        return Response
                .status(Response.Status.BAD_REQUEST)
                .type(MediaType.APPLICATION_JSON)
                .entity(new ErrorMessageModel(errorMessage)).build();
    }

    //Add new gtfs-rt feed to monitored list
    @POST
    @Produces(MediaType.APPLICATION_JSON)
    public Response postGtfsRtFeed(GtfsRtFeedModel feedInfo) {
        //feedInfo.setGtfsId(1);
        feedInfo.setStartTime(TimeStampHelper.getCurrentTimestamp());

        //Validate URL for GTFS feed and the GTFS ID.
        if (feedInfo.getGtfsUrl() == null) {
            return generateError("GTFS-RT URL is required");
        } else if (feedInfo.getGtfsId() == 0) {
            return generateError("GTFS Feed id is required");
        }

        //Check if URL is valid
        try {
            URL feedUrl = new URL(feedInfo.getGtfsUrl());
            HttpURLConnection connection = (HttpURLConnection) feedUrl.openConnection();
            connection.setRequestMethod("GET");
            connection.connect();
            boolean connectionSuccessful = connection.getResponseCode() / 100 == 2;
            if (!connectionSuccessful) {
                return generateError("URL returns code: " + connection.getResponseCode());
            }
        } catch (Exception ex) {
            return generateError("Invalid URL");
        }


        //Checks if the GTFS-RT feed returns valid protobuf
        if (checkFeedType(feedInfo.getGtfsUrl()) == INVALID_FEED) {
            return generateError("The GTFS-RT URL given is not a valid feed");
        }

        Session session = GTFSDB.InitSessionBeginTrans();
        GtfsRtFeedModel storedFeedInfo = (GtfsRtFeedModel) session.createQuery(" FROM GtfsRtFeedModel WHERE "
                + "gtfsUrl= '"+feedInfo.getGtfsUrl()+"' AND gtfsId = "+feedInfo.getGtfsId()).uniqueResult();
        GTFSDB.commitAndCloseSession(session);
        if(storedFeedInfo == null) {    //If null, create the gtfs-rt feed in the DB and return the feed
            session = GTFSDB.InitSessionBeginTrans();
            session.save(feedInfo);
            GTFSDB.commitAndCloseSession(session);
        }
        else return Response.ok(storedFeedInfo).build();
        return Response.ok(feedInfo).build();
    }

    //GET feed to retrive all RT-feeds
    @GET
    @Produces(MediaType.APPLICATION_JSON)
    public Response getRtFeeds() {
        List<GtfsRtFeedModel> gtfsFeeds = new ArrayList<>();
        try {
            Session session = GTFSDB.InitSessionBeginTrans();
            gtfsFeeds = session.createQuery(" FROM GtfsRtFeedModel").list();
            GTFSDB.commitAndCloseSession(session);
            } catch (Exception e) {
            e.printStackTrace();
        }
        GenericEntity<List<GtfsRtFeedModel>> feedList = new GenericEntity<List<GtfsRtFeedModel>>(gtfsFeeds) {
        };
        return Response.ok(feedList).build();
    }

    private static HashMap<String, ScheduledExecutorService> runningTasks = new HashMap<>();

    @PUT
    @Path("/{id}/monitor")
    public Response getID(@PathParam("id") int id, @DefaultValue("10") @QueryParam("updateInterval") int updateInterval) {
        //Get RtFeedModel from id
        Session session = GTFSDB.InitSessionBeginTrans();
        GtfsRtFeedModel gtfsRtFeed = (GtfsRtFeedModel) session.createQuery(" FROM GtfsRtFeedModel "
                + "WHERE rtFeedID = "+id).uniqueResult();
        GTFSDB.commitAndCloseSession(session);

        //Extract the Url and gtfsId to start the background process
        startBackgroundTask(gtfsRtFeed, updateInterval);

        return Response.ok(gtfsRtFeed, MediaType.APPLICATION_JSON).build();
    }

    //GET {id} return information about the feed with {id}
    @GET
    @Path("/{id : \\d+}/summary")
    @Produces(MediaType.APPLICATION_JSON)
    public Response getRtFeedSummaryDetails(@PathParam("id") int id) {
        List<ViewErrorCountModel> gtfsFeeds;
        Session session = GTFSDB.InitSessionBeginTrans();
        gtfsFeeds = session.createNamedQuery("ErrorCountByrtfeedID", ViewErrorCountModel.class)
                .setParameter(0, id).setParameter(1, id).list();
        GTFSDB.commitAndCloseSession(session);
        for(ViewErrorCountModel viewErrorCountModel: gtfsFeeds) {
            int index = gtfsFeeds.indexOf(viewErrorCountModel);
            String formattedTimestamp = getDateFormat(viewErrorCountModel.getLastOccurrence(), id);
            viewErrorCountModel.setFormattedTimestamp(formattedTimestamp);
            viewErrorCountModel.setTimeZone(agencyTimezone);
        }
        GenericEntity<List<ViewErrorCountModel>> feedList = new GenericEntity<List<ViewErrorCountModel>>(gtfsFeeds) {
        };
        return Response.ok(feedList).build();
    }

    // Return Log information about the feed with {id}
    @GET
    @Path("/{id : \\d+}/log")
    @Produces(MediaType.APPLICATION_JSON)
    public Response getRtFeedLogDetails(@PathParam("id") int id) {
        List<ViewErrorLogModel> gtfsFeeds;
        Session session = GTFSDB.InitSessionBeginTrans();
        gtfsFeeds = session.createNamedQuery("ErrorLogByrtfeedID", ViewErrorLogModel.class)
                .setParameter(0, id).setParameter(1, id).setMaxResults(10).list();
        GTFSDB.commitAndCloseSession(session);
        for(ViewErrorLogModel viewErrorLogModel: gtfsFeeds) {
            int index = gtfsFeeds.indexOf(viewErrorLogModel);
            String formattedTimestamp = getDateFormat(viewErrorLogModel.getOccurrence(), id);
            viewErrorLogModel.setFormattedTimestamp(formattedTimestamp);
            viewErrorLogModel.setTimeZone(agencyTimezone);
        }
        GenericEntity<List<ViewErrorLogModel>> feedList = new GenericEntity<List<ViewErrorLogModel>>(gtfsFeeds) {
        };
        return Response.ok(feedList).build();
    }

    @GET
    @Path("/{id}/{iteration}")
    @Produces(MediaType.APPLICATION_JSON)
    public Response getMessageDetails(@PathParam("id") int id, @PathParam("iteration") int iterationId) {
        CombinedIterationMessageModel messageList = new CombinedIterationMessageModel();
        Session session = GTFSDB.InitSessionBeginTrans();
        GtfsRtFeedIterationModel iterationModel = (GtfsRtFeedIterationModel) session.
                            createQuery("  FROM GtfsRtFeedIterationModel WHERE IterationId = "+iterationId).uniqueResult();

        GtfsRtFeedIterationString iterationString = new GtfsRtFeedIterationString(iterationModel);

        messageList.setGtfsFeedIterationModel(iterationString);

        List<CombinedMessageOccurrenceModel> combinedMessageOccurrenceModelList = new ArrayList<>();

        //Get a message list
        List<MessageLogModel> messageLogModels = session.createQuery(
                            " FROM MessageLogModel WHERE IterationId = "+iterationId).list();

        //For each message get the occurrences
        for (MessageLogModel messageLog : messageLogModels) {
            List<OccurrenceModel> occurrenceModels = session.createQuery(
                            "FROM OccurrenceModel WHERE messageId = "+messageLog.getMessageId()).list();
            //Add both to the returned list
            CombinedMessageOccurrenceModel messageOccurrence = new CombinedMessageOccurrenceModel();
            messageOccurrence.setMessageLogModel(messageLog);
            messageOccurrence.setOccurrenceModels(occurrenceModels);

            combinedMessageOccurrenceModelList.add(messageOccurrence);
        }

        messageList.setMessageOccurrenceList(combinedMessageOccurrenceModelList);
        GTFSDB.commitAndCloseSession(session);
        return Response.ok(messageList).build();
    }

    //TODO: DELETE {id} remove feed with {id}
    private int checkFeedType(String FeedURL) {
        GtfsRealtime.FeedMessage feed;
        try {
            URI FeedURI = new URI(FeedURL);
            URL url = FeedURI.toURL();
            feed = GtfsRealtime.FeedMessage.parseFrom(url.openStream());
        } catch (URISyntaxException | IllegalArgumentException | IOException e) {
            return INVALID_FEED;
        }
        if (feed.hasHeader()) {
            _log.info(String.format("%s is a valid GTFS-realtime feed", FeedURL));
            return VALID_FEED;
        }
        return INVALID_FEED;
    }

    public synchronized static ScheduledExecutorService startBackgroundTask(GtfsRtFeedModel gtfsRtFeed, int updateInterval) {
        String rtFeedUrl = gtfsRtFeed.getGtfsUrl();

        if (!runningTasks.containsKey(rtFeedUrl)) {
            ScheduledExecutorService scheduler = Executors.newScheduledThreadPool(1);
            scheduler.scheduleAtFixedRate(new BackgroundTask(gtfsRtFeed), 0, updateInterval, TimeUnit.SECONDS);
            runningTasks.put(rtFeedUrl, scheduler);
            return scheduler;
        } else {
            return runningTasks.get(rtFeedUrl);
        }
    }

    public String getDateFormat(long lastOccurrence, int gtfsRtId) {
        Session session = GTFSDB.InitSessionBeginTrans();
        GtfsRtFeedModel gtfsRtFeed = (GtfsRtFeedModel) session.createQuery(" FROM GtfsRtFeedModel "
                + "WHERE rtFeedID = " + gtfsRtId).uniqueResult();
        GTFSDB.commitAndCloseSession(session);

        GtfsDaoImpl gtfsFeed = GtfsFeed.GtfsDaoMap.get(gtfsRtFeed.getGtfsId());
        agencyTimezone = gtfsFeed.getAllAgencies().iterator().next().getTimezone();

        DateFormat todaytimeFormat = new SimpleDateFormat("hh:mm:ss a");
        DateFormat dateTimeFormat = new SimpleDateFormat("yyyy-MM-dd hh:mm:ss a");
        DateFormat todayDateFormat = new SimpleDateFormat("yyyy-MM-dd");

        TimeZone timeZone = TimeZone.getTimeZone(agencyTimezone);
        todaytimeFormat.setTimeZone(timeZone);
        dateTimeFormat.setTimeZone(timeZone);
        todayDateFormat.setTimeZone(timeZone);

        String formattedTime;
        String currentDate = todayDateFormat.format(new Date().getTime()); // converting to milliseconds
        long fromStartOfDay = 0;
        try {
            fromStartOfDay = todayDateFormat.parse(currentDate).getTime() / 1000; // converting to seconds
        } catch (ParseException e) {
            e.printStackTrace();
        }
        if(lastOccurrence < fromStartOfDay) {
            formattedTime = dateTimeFormat.format(lastOccurrence * 1000);
        }
        else {
            formattedTime = todaytimeFormat.format(lastOccurrence * 1000);
        }
        return formattedTime;
    }
}<|MERGE_RESOLUTION|>--- conflicted
+++ resolved
@@ -25,11 +25,7 @@
 import edu.usf.cutr.gtfsrtvalidator.db.GTFSDB;
 import edu.usf.cutr.gtfsrtvalidator.helper.TimeStampHelper;
 import org.hibernate.Session;
-<<<<<<< HEAD
-import org.onebusaway.gtfs.impl.GtfsDaoImpl;
-=======
 import org.slf4j.LoggerFactory;
->>>>>>> 22a6b9bb
 
 import javax.ws.rs.*;
 import javax.ws.rs.core.GenericEntity;
@@ -152,18 +148,18 @@
     @Path("/{id : \\d+}/summary")
     @Produces(MediaType.APPLICATION_JSON)
     public Response getRtFeedSummaryDetails(@PathParam("id") int id) {
-        List<ViewErrorCountModel> gtfsFeeds;
-        Session session = GTFSDB.InitSessionBeginTrans();
-        gtfsFeeds = session.createNamedQuery("ErrorCountByrtfeedID", ViewErrorCountModel.class)
+        List<ViewErrorSummaryModel> feedSummary;
+        Session session = GTFSDB.InitSessionBeginTrans();
+        feedSummary = session.createNamedQuery("ErrorSummaryByrtfeedID", ViewErrorSummaryModel.class)
                 .setParameter(0, id).setParameter(1, id).list();
         GTFSDB.commitAndCloseSession(session);
-        for(ViewErrorCountModel viewErrorCountModel: gtfsFeeds) {
-            int index = gtfsFeeds.indexOf(viewErrorCountModel);
-            String formattedTimestamp = getDateFormat(viewErrorCountModel.getLastOccurrence(), id);
-            viewErrorCountModel.setFormattedTimestamp(formattedTimestamp);
-            viewErrorCountModel.setTimeZone(agencyTimezone);
-        }
-        GenericEntity<List<ViewErrorCountModel>> feedList = new GenericEntity<List<ViewErrorCountModel>>(gtfsFeeds) {
+        for(ViewErrorSummaryModel viewErrorSummaryModel : feedSummary) {
+            int index = feedSummary.indexOf(viewErrorSummaryModel);
+            String formattedTimestamp = getDateFormat(viewErrorSummaryModel.getLastTime(), id);
+            viewErrorSummaryModel.setFormattedTimestamp(formattedTimestamp);
+            viewErrorSummaryModel.setTimeZone(agencyTimezone);
+        }
+        GenericEntity<List<ViewErrorSummaryModel>> feedList = new GenericEntity<List<ViewErrorSummaryModel>>(feedSummary) {
         };
         return Response.ok(feedList).build();
     }
@@ -173,20 +169,48 @@
     @Path("/{id : \\d+}/log")
     @Produces(MediaType.APPLICATION_JSON)
     public Response getRtFeedLogDetails(@PathParam("id") int id) {
-        List<ViewErrorLogModel> gtfsFeeds;
-        Session session = GTFSDB.InitSessionBeginTrans();
-        gtfsFeeds = session.createNamedQuery("ErrorLogByrtfeedID", ViewErrorLogModel.class)
+        List<ViewErrorLogModel> feedLog;
+        Session session = GTFSDB.InitSessionBeginTrans();
+        feedLog = session.createNamedQuery("ErrorLogByrtfeedID", ViewErrorLogModel.class)
                 .setParameter(0, id).setParameter(1, id).setMaxResults(10).list();
         GTFSDB.commitAndCloseSession(session);
-        for(ViewErrorLogModel viewErrorLogModel: gtfsFeeds) {
-            int index = gtfsFeeds.indexOf(viewErrorLogModel);
+        for(ViewErrorLogModel viewErrorLogModel: feedLog) {
+            int index = feedLog.indexOf(viewErrorLogModel);
             String formattedTimestamp = getDateFormat(viewErrorLogModel.getOccurrence(), id);
             viewErrorLogModel.setFormattedTimestamp(formattedTimestamp);
             viewErrorLogModel.setTimeZone(agencyTimezone);
         }
-        GenericEntity<List<ViewErrorLogModel>> feedList = new GenericEntity<List<ViewErrorLogModel>>(gtfsFeeds) {
+        GenericEntity<List<ViewErrorLogModel>> feedList = new GenericEntity<List<ViewErrorLogModel>>(feedLog) {
         };
         return Response.ok(feedList).build();
+    }
+
+    // Returns number of iterations a feed has gone through
+    @GET
+    @Path("/{id : \\d+}/feedIterations")
+    @Produces(MediaType.APPLICATION_JSON)
+    public Response getFeedIterationsCount(@PathParam("id") int id) {
+        ViewFeedIterationsCount iterationsCount;
+        Session session = GTFSDB.InitSessionBeginTrans();
+        iterationsCount = (ViewFeedIterationsCount) session.createNamedQuery("feedIterationsCount", ViewFeedIterationsCount.class)
+                            .setParameter(0, id).uniqueResult();
+        GTFSDB.commitAndCloseSession(session);
+
+        return Response.ok(iterationsCount).build();
+    }
+
+    // Returns total number of feed unique responses
+    @GET
+    @Path("/{id : \\d+}/uniqueResponses")
+    @Produces(MediaType.APPLICATION_JSON)
+    public Response getFeedUniqueResponses(@PathParam("id") int id) {
+        ViewFeedUniqueResponseCount uniqueResponseCount;
+        Session session = GTFSDB.InitSessionBeginTrans();
+        uniqueResponseCount = (ViewFeedUniqueResponseCount) session.createNamedQuery("feedUniqueResponseCount", ViewFeedUniqueResponseCount.class)
+                .setParameter(0, id).uniqueResult();
+        GTFSDB.commitAndCloseSession(session);
+
+        return Response.ok(uniqueResponseCount).build();
     }
 
     @GET
@@ -255,14 +279,15 @@
         }
     }
 
-    public String getDateFormat(long lastOccurrence, int gtfsRtId) {
+    public String getDateFormat(long lastTime, int gtfsRtId) {
         Session session = GTFSDB.InitSessionBeginTrans();
         GtfsRtFeedModel gtfsRtFeed = (GtfsRtFeedModel) session.createQuery(" FROM GtfsRtFeedModel "
                 + "WHERE rtFeedID = " + gtfsRtId).uniqueResult();
-        GTFSDB.commitAndCloseSession(session);
-
-        GtfsDaoImpl gtfsFeed = GtfsFeed.GtfsDaoMap.get(gtfsRtFeed.getGtfsId());
-        agencyTimezone = gtfsFeed.getAllAgencies().iterator().next().getTimezone();
+
+        GtfsFeedModel gtfsFeed = (GtfsFeedModel) session.createQuery("FROM GtfsFeedModel "
+                + "WHERE feedID = " + gtfsRtFeed.getGtfsId()).uniqueResult();
+        GTFSDB.commitAndCloseSession(session);
+        agencyTimezone = gtfsFeed.getAgency();
 
         DateFormat todaytimeFormat = new SimpleDateFormat("hh:mm:ss a");
         DateFormat dateTimeFormat = new SimpleDateFormat("yyyy-MM-dd hh:mm:ss a");
@@ -274,18 +299,18 @@
         todayDateFormat.setTimeZone(timeZone);
 
         String formattedTime;
-        String currentDate = todayDateFormat.format(new Date().getTime()); // converting to milliseconds
+        String currentDate = todayDateFormat.format(new Date().getTime());
         long fromStartOfDay = 0;
         try {
-            fromStartOfDay = todayDateFormat.parse(currentDate).getTime() / 1000; // converting to seconds
+            fromStartOfDay = TimeUnit.MILLISECONDS.toSeconds(todayDateFormat.parse(currentDate).getTime()); // converting to seconds
         } catch (ParseException e) {
             e.printStackTrace();
         }
-        if(lastOccurrence < fromStartOfDay) {
-            formattedTime = dateTimeFormat.format(lastOccurrence * 1000);
+        if(lastTime < fromStartOfDay) {
+            formattedTime = dateTimeFormat.format(TimeUnit.SECONDS.toMillis(lastTime)); // converting to millisec
         }
         else {
-            formattedTime = todaytimeFormat.format(lastOccurrence * 1000);
+            formattedTime = todaytimeFormat.format(TimeUnit.SECONDS.toMillis(lastTime));
         }
         return formattedTime;
     }
